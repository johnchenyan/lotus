package cli

import (
	"github.com/docker/go-units"
	paramfetch "github.com/filecoin-project/go-paramfetch"
	"golang.org/x/xerrors"
	"github.com/urfave/cli/v2"

	"github.com/filecoin-project/lotus/build"
)

var fetchParamCmd = &cli.Command{
	Name:  "fetch-params",
	Usage: "Fetch proving parameters",
	Flags: []cli.Flag{
		&cli.StringFlag{
			Name:  "proving-params",
			Usage: "download params used creating proofs for given size, i.e. 32GiB",
		},
	},
	Action: func(cctx *cli.Context) error {
		sectorSizeInt, err := units.RAMInBytes(cctx.String("proving-params"))
		if err != nil {
			return err
		}
		sectorSize := uint64(sectorSizeInt)
<<<<<<< HEAD
		err = paramfetch.GetParams(build.ParametersJSON(), sectorSize)
=======

		err = paramfetch.GetParams(ReqContext(cctx), build.ParametersJson(), sectorSize)
>>>>>>> 9e2603c1
		if err != nil {
			return xerrors.Errorf("fetching proof parameters: %w", err)
		}

		return nil
	},
}<|MERGE_RESOLUTION|>--- conflicted
+++ resolved
@@ -24,12 +24,8 @@
 			return err
 		}
 		sectorSize := uint64(sectorSizeInt)
-<<<<<<< HEAD
-		err = paramfetch.GetParams(build.ParametersJSON(), sectorSize)
-=======
 
-		err = paramfetch.GetParams(ReqContext(cctx), build.ParametersJson(), sectorSize)
->>>>>>> 9e2603c1
+		err = paramfetch.GetParams(ReqContext(cctx), build.ParametersJSON(), sectorSize)
 		if err != nil {
 			return xerrors.Errorf("fetching proof parameters: %w", err)
 		}
