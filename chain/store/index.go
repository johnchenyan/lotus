--- conflicted
+++ resolved
@@ -96,10 +96,6 @@
 	var skipTarget *types.TipSet
 	if parent.Height() < rheight {
 		skipTarget = parent
-<<<<<<< HEAD
-
-=======
->>>>>>> 9457df9d
 	} else {
 		skipTarget, err = ci.walkBack(parent, rheight)
 		if err != nil {
